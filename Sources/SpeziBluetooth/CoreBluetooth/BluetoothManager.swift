--- conflicted
+++ resolved
@@ -74,33 +74,6 @@
 /// - ``scanNearbyDevices(autoConnect:)``
 /// - ``stopScanning()``
 public actor BluetoothManager: Observable, BluetoothActor { // swiftlint:disable:this type_body_length
-<<<<<<< HEAD
-=======
-    @Observable
-    final class ObservableStorage: ValueObservable {
-        var state: BluetoothState = .unknown {
-            didSet {
-                _$simpleRegistrar.triggerDidChange(for: \.state, on: self)
-            }
-        }
-        var isScanning = false {
-            didSet {
-                _$simpleRegistrar.triggerDidChange(for: \.isScanning, on: self)
-            }
-        }
-        var discoveredPeripherals: OrderedDictionary<UUID, BluetoothPeripheral> = [:] {
-            didSet {
-                _$simpleRegistrar.triggerDidChange(for: \.discoveredPeripherals, on: self)
-            }
-        }
-
-        // swiftlint:disable:next identifier_name
-        @ObservationIgnored var _$simpleRegistrar = ValueObservationRegistrar<BluetoothManager.ObservableStorage>()
-
-        init() {}
-    }
-
->>>>>>> 3ae32bf0
     private let logger = Logger(subsystem: "edu.stanford.spezi.bluetooth", category: "BluetoothManager")
     /// The serial executor for all Bluetooth related functionality.
     let bluetoothQueue: DispatchSerialQueue
@@ -619,7 +592,7 @@
 
 extension BluetoothManager {
     @Observable
-    class ObservableStorage: ValueObservable {
+    final class ObservableStorage: ValueObservable {
         var state: BluetoothState = .unknown {
             didSet {
                 _$simpleRegistrar.triggerDidChange(for: \.state, on: self)
